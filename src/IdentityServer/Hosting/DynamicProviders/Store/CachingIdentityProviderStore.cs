// Copyright (c) Duende Software. All rights reserved.
// See LICENSE in the project root for license information.

using Duende.IdentityServer.Configuration;
using Duende.IdentityServer.Models;
using Duende.IdentityServer.Services;
using Duende.IdentityServer.Stores;
using Microsoft.AspNetCore.Http;
using Microsoft.Extensions.Options;
using System.Collections.Generic;
using System.Threading.Tasks;

namespace Duende.IdentityServer.Hosting.DynamicProviders
{
    /// <summary>
    /// Caching decorator for IIdentityProviderStore
    /// </summary>
    /// <typeparam name="T"></typeparam>
    public class CachingIdentityProviderStore<T> : IIdentityProviderStore
            where T : IIdentityProviderStore
    {
        private readonly IIdentityProviderStore _inner;
        private readonly ICache<IdentityProvider> _cache;
        private readonly ICache<IEnumerable<IdentityProviderName>> _allCache;
        private readonly IdentityServerOptions _options;
        private readonly IHttpContextAccessor _httpContextAccessor;

        /// <summary>
        /// Ctor
        /// </summary>
        /// <param name="inner"></param>
        /// <param name="cache"></param>
        /// <param name="allCache"></param>
        /// <param name="options"></param>
        /// <param name="httpContextAccessor"></param>
        public CachingIdentityProviderStore(T inner, 
            ICache<IdentityProvider> cache,
            ICache<IEnumerable<IdentityProviderName>> allCache,
            IdentityServerOptions options,
            IHttpContextAccessor httpContextAccessor)
        {
            _inner = inner;
            _cache = cache;
            _allCache = allCache;
            _options = options;
            _httpContextAccessor = httpContextAccessor;
        }

        /// <inheritdoc/>
        public async Task<IEnumerable<IdentityProviderName>> GetAllSchemeNamesAsync()
        {
            var result = await _allCache.GetOrAddAsync("__all__", 
                _options.Caching.IdentityProviderCacheDuration, 
                async () => await _inner.GetAllSchemeNamesAsync());
            return result;
        }

        /// <inheritdoc/>
        public async Task<IdentityProvider> GetBySchemeAsync(string scheme)
        {
            var result = await _cache.GetOrAddAsync(scheme,
                _options.Caching.IdentityProviderCacheDuration,
                async () =>
                {
                    var item = await _inner.GetBySchemeAsync(scheme);
                    RemoveCacheEntry(item);
                    return item;
                });
            return result;
        }

        // when items are re-added, we remove the corresponding options from the 
        // options monitor since those instances are cached my the authentication handler plumbing
        // this keeps theirs in sync with ours when we re-load from the DB
        void RemoveCacheEntry(IdentityProvider idp)
        {
            if (idp != null)
            {
<<<<<<< HEAD
                var provider = _options.DynamicProviders.FindProviderType(idp.Type);
                if (provider != null)
=======
                var optionsMonitorType = typeof(IOptionsMonitorCache<>).MakeGenericType(provider.OptionsType);
                // need to resolve the provide type dynamically, thus the need for the http context accessor
                var optionsCache = _httpContextAccessor.HttpContext.RequestServices.GetService(optionsMonitorType);
                if (optionsCache != null)
>>>>>>> 8a832999
                {
                    var optionsMonitorType = typeof(IOptionsMonitorCache<>).MakeGenericType(provider.OptionsType);
                    var optionsCache = _httpContextAccessor.HttpContext.RequestServices.GetService(optionsMonitorType);
                    if (optionsCache != null)
                    {
                        var mi = optionsMonitorType.GetMethod("TryRemove");
                        if (mi != null)
                        {
                            mi.Invoke(optionsCache, new[] { idp.Scheme });
                        }
                    }
                }
            }
        }
    }
}<|MERGE_RESOLUTION|>--- conflicted
+++ resolved
@@ -76,24 +76,23 @@
         {
             if (idp != null)
             {
-<<<<<<< HEAD
                 var provider = _options.DynamicProviders.FindProviderType(idp.Type);
                 if (provider != null)
-=======
-                var optionsMonitorType = typeof(IOptionsMonitorCache<>).MakeGenericType(provider.OptionsType);
-                // need to resolve the provide type dynamically, thus the need for the http context accessor
-                var optionsCache = _httpContextAccessor.HttpContext.RequestServices.GetService(optionsMonitorType);
-                if (optionsCache != null)
->>>>>>> 8a832999
                 {
                     var optionsMonitorType = typeof(IOptionsMonitorCache<>).MakeGenericType(provider.OptionsType);
+                    // need to resolve the provide type dynamically, thus the need for the http context accessor
                     var optionsCache = _httpContextAccessor.HttpContext.RequestServices.GetService(optionsMonitorType);
                     if (optionsCache != null)
                     {
-                        var mi = optionsMonitorType.GetMethod("TryRemove");
-                        if (mi != null)
+                        var optionsMonitorType = typeof(IOptionsMonitorCache<>).MakeGenericType(provider.OptionsType);
+                        var optionsCache = _httpContextAccessor.HttpContext.RequestServices.GetService(optionsMonitorType);
+                        if (optionsCache != null)
                         {
-                            mi.Invoke(optionsCache, new[] { idp.Scheme });
+                            var mi = optionsMonitorType.GetMethod("TryRemove");
+                            if (mi != null)
+                            {
+                                mi.Invoke(optionsCache, new[] { idp.Scheme });
+                            }
                         }
                     }
                 }
